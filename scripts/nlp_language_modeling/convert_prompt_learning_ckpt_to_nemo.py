--- conflicted
+++ resolved
@@ -19,13 +19,9 @@
 from nemo.collections.nlp.models.language_modeling.megatron_gpt_prompt_learning_model import (
     MegatronGPTPromptLearningModel,
 )
-<<<<<<< HEAD
-from nemo.collections.nlp.models.language_modeling.megatron_t5_prompt_learning_model import MegatronT5PromptLearningModel
-=======
 from nemo.collections.nlp.models.language_modeling.megatron_t5_prompt_learning_model import (
     MegatronT5PromptLearningModel,
 )
->>>>>>> 4964e1a2
 from nemo.collections.nlp.modules.common.megatron.megatron_init import fake_initialize_model_parallel
 from nemo.collections.nlp.parts.nlp_overrides import NLPDDPStrategy
 from nemo.core.config import hydra_runner
@@ -90,11 +86,8 @@
         app_state.tensor_model_parallel_size = cfg.tensor_model_parallel_size
         app_state.pipeline_model_parallel_size = cfg.pipeline_model_parallel_size
         checkpoint_path = inject_model_parallel_rank(os.path.join(cfg.checkpoint_dir, cfg.checkpoint_name))
-<<<<<<< HEAD
-=======
 
         # check model type
->>>>>>> 4964e1a2
         if cfg.model_type.lower() == 't5':
             model: MegatronT5PromptLearningModel = MegatronT5PromptLearningModel.load_from_checkpoint(
                 checkpoint_path, hparams_file=cfg.hparams_file, trainer=trainer
