--- conflicted
+++ resolved
@@ -32,12 +32,7 @@
 from omegaconf import DictConfig, OmegaConf, open_dict
 from pytorch_lightning.callbacks import Callback, ModelCheckpoint
 from pytorch_lightning.callbacks.timer import Interval, Timer
-<<<<<<< HEAD
-from pytorch_lightning.loggers import TensorBoardLogger, WandbLogger
-=======
-from pytorch_lightning.loggers import LoggerCollection as _LoggerCollection
 from pytorch_lightning.loggers import MLFlowLogger, TensorBoardLogger, WandbLogger
->>>>>>> 9838b3b4
 from pytorch_lightning.loops import TrainingEpochLoop
 from pytorch_lightning.strategies.ddp import DDPStrategy
 from pytorch_lightning.utilities import rank_zero_info
@@ -739,18 +734,12 @@
         logger_list.append(wandb_logger)
         logging.info("WandBLogger has been set up")
 
-<<<<<<< HEAD
-=======
     if create_mlflow_logger:
         mlflow_logger = MLFlowLogger(run_name=version, **mlflow_kwargs)
 
         logger_list.append(mlflow_logger)
         logging.info('MLFlowLogger has been set up')
 
-    logger_list = (
-        LoggerList(logger_list, nemo_name=name, nemo_version=version) if len(logger_list) > 1 else logger_list[0]
-    )
->>>>>>> 9838b3b4
     trainer._logger_connector.configure_logger(logger_list)
 
 
